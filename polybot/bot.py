--- conflicted
+++ resolved
@@ -96,30 +96,17 @@
             with open(self.state_path, "wb") as f:
                 pickle.dump(self.state, f, pickle.HIGHEST_PROTOCOL)
 
-<<<<<<< HEAD
-<<<<<<< HEAD
-    def post(self, status: str, wrap=False, imagefile=None, lat: float=None, lon: float=None,
-             in_reply_to_id=None) -> dict:
-=======
-    def post(self, status: str, imagefile=None, lat: float=None, lon: float=None, mime_type=None) -> None:
->>>>>>> d1ff3d36772439535679c8bf43d0e33ab60795ca
-=======
-    def post(self, status: Union[str, List[str]], imagefile=None, lat: float=None, lon: float=None) -> None:
+    def post(self, status: Union[str, List[str]], wrap=False, imagefile=None, in_reply_to_id=None, lat: float=None, lon: float=None) -> dict:
         if isinstance(status, list):
             if not len(status):
                 raise ValueError('Cannot supply an empty list')
->>>>>>> dfb47d82
         self.log.info("> %s", status)
         out = {}
         for service in self.services:
             try:
-<<<<<<< HEAD
                 if in_reply_to_id:
                     in_reply_to_id = in_reply_to_id[service.name]
                 out[service.name] = service.post(status, wrap, imagefile, lat, lon, in_reply_to_id)
-=======
-                service.post(status, imagefile, mime_type, lat, lon)
->>>>>>> d1ff3d36772439535679c8bf43d0e33ab60795ca
             except PostError:
                 self.log.exception("Error posting to %s", service)
         return out
